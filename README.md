--- conflicted
+++ resolved
@@ -8,11 +8,7 @@
 
 ## 📖 Documentation
 
-<<<<<<< HEAD
 Read the [documentations](https://solie-docs.cunarist.com) to understand how to turn on auto-trading, make your own strategies with the interal API, and get involved in Solie development.
-=======
-Read the [documentation](https://docs.cunarist.com/solie) to understand how to turn on auto-trading, make your own strategies with the interal API, and get involved in Solie development.
->>>>>>> 32d0caa0
 
 ## 🛞 How to Use This Thing
 
